// Copyright 2013 The gl-rs developers. For a full listing of the authors,
// refer to the AUTHORS file at the top-level directory of this distribution.
//
// Licensed under the Apache License, Version 2.0 (the "License");
// you may not use this file except in compliance with the License.
// You may obtain a copy of the License at
//
//     http://www.apache.org/licenses/LICENSE-2.0
//
// Unless required by applicable law or agreed to in writing, software
// distributed under the License is distributed on an "AS IS" BASIS,
// WITHOUT WARRANTIES OR CONDITIONS OF ANY KIND, either express or implied.
// See the License for the specific language governing permissions and
// limitations under the License.

#![experimental]

extern crate collections;
extern crate xml;

use std::collections::hash_map::Entry;
use std::collections::BTreeSet;
use std::cell::RefCell;
use std::collections::HashSet;
use std::collections::HashMap;
use std::fmt;
use std::str::FromStr;
use std::slice::Items;

use self::xml::attribute::OwnedAttribute;
use self::xml::reader::events::XmlEvent;

use self::Ns::{Gl, Glx, Wgl, Egl, Gles1, Gles2};

#[deriving(Copy)]
pub enum Ns { Gl, Glx, Wgl, Egl, Gles1, Gles2 }

impl Ns {
    pub fn fmt_struct_name(&self) -> &str {
        match *self {
            Gl  => "Gl",
            Glx => "Glx",
            Wgl => "Wgl",
            Egl => "Egl",
            Gles1 => "Gles1",
            Gles2 => "Gles2",
        }
    }
}

impl FromStr for Ns {
    fn from_str(s: &str) -> Option<Ns> {
        match s {
            "gl"  => Some(Gl),
            "glx" => Some(Glx),
            "wgl" => Some(Wgl),
            "egl" => Some(Egl),
            "gles1" => Some(Gles1),
            "gles2" => Some(Gles2),
            _     => None,
        }
    }
}

impl fmt::Show for Ns {
    fn fmt(&self, fmt: &mut fmt::Formatter) -> fmt::Result {
        match *self {
            Gl  => write!(fmt, "gl"),
            Glx => write!(fmt, "glx"),
            Wgl => write!(fmt, "wgl"),
            Egl => write!(fmt, "egl"),
            Gles1 => write!(fmt, "gles1"),
            Gles2 => write!(fmt, "gles2"),
        }
    }
}

fn trim_str<'a>(s: &'a str, trim: &str) -> &'a str {
    if s.starts_with(trim) { s.slice_from(trim.len()) } else { s }
}

fn trim_enum_prefix<'a>(ident: &'a str, ns: Ns) -> &'a str {
    match ns {
        Gl | Gles1 | Gles2 => trim_str(ident, "GL_"),
        Glx => trim_str(ident, "GLX_"),
        Wgl =>  trim_str(ident, "WGL_"),
        Egl =>  trim_str(ident, "EGL_"),
    }
}

fn trim_cmd_prefix<'a>(ident: &'a str, ns: Ns) -> &'a str {
    match ns {
        Gl | Gles1 | Gles2 => trim_str(ident, "gl"),
        Glx => trim_str(ident, "glX"),
        Wgl =>  trim_str(ident, "wgl"),
        Egl =>  trim_str(ident, "egl"),
    }
}

fn merge_map(a: &mut HashMap<String, Vec<String>>, b: HashMap<String, Vec<String>>) {
    for (k, v) in b.into_iter() {
        match a.entry(k) {
            Entry::Occupied(mut ent) => { ent.get_mut().extend(v.into_iter()); },
            Entry::Vacant(ent) => { ent.set(v); }
        }
    }
}

pub struct Registry {
    pub groups: Vec<Group>,
    pub enums: Vec<Enum>,
    pub cmds: Vec<Cmd>,
    pub features: Vec<Feature>,
    pub extensions: Vec<Extension>,
    pub aliases: HashMap<String, Vec<String>>,
}

impl Registry {
    /// Generate a registry from the supplied XML string
    pub fn from_xml<R: Reader>(data: R, ns: Ns, filter: Option<Filter>) -> Registry {
        use std::io::BufferedReader;
        let data = BufferedReader::new(data);

        RegistryBuilder {
            ns: ns,
            filter: filter,
            port: RefCell::new(xml::reader::EventReader::new(data)),
        }.consume_registry()
    }

    /// Returns a set of all the types used in the supplied registry. This is useful
    /// for working out what conversions are needed for the specific registry.
    pub fn get_tys(&self) -> BTreeSet<String> {
        let mut tys = BTreeSet::new();
        for def in self.cmds.iter() {
            tys.insert(def.proto.ty.clone());
            for param in def.params.iter() {
                tys.insert(param.ty.clone());
            }
        }
        tys
    }

    pub fn enum_iter<'a>(&'a self) -> EnumIterator<'a> {
        EnumIterator {
            seen: HashSet::new(),
            iter: self.enums.iter(),
        }
    }

    pub fn cmd_iter<'a>(&'a self) -> CmdIterator<'a> {
        CmdIterator {
            seen: HashSet::new(),
            iter: self.cmds.iter(),
        }
    }
}

pub struct EnumIterator<'a> {
    seen: HashSet<String>,
    iter: Items<'a, Enum>,
}

impl<'a> Iterator<&'a Enum> for EnumIterator<'a> {
    fn next(&mut self) -> Option<&'a Enum> {
        self.iter.next().and_then(|def| {
            if !self.seen.contains(&def.ident) {
                self.seen.insert(def.ident.clone());
                Some(def)
            } else {
                self.next()
            }
        })
    }
}

pub struct CmdIterator<'a> {
    seen: HashSet<String>,
    iter: Items<'a, Cmd>,
}

impl<'a> Iterator<&'a Cmd> for CmdIterator<'a> {
    fn next(&mut self) -> Option<&'a Cmd> {
        self.iter.next().and_then(|def| {
            if !self.seen.contains(&def.proto.ident) {
                self.seen.insert(def.proto.ident.clone());
                Some(def)
            } else {
                self.next()
            }
        })
    }
}

pub struct Group {
    pub name: String,
    pub enums: Vec<String>,
}

pub struct EnumNs {
    pub namespace: String,
    pub group: Option<String>,
    pub ty: Option<String>,
    pub start: Option<String>,
    pub end: Option<String>,
    pub vendor: Option<String>,
    pub comment: Option<String>,
    pub defs: Vec<Enum>,
}

pub struct Enum {
    pub ident: String,
    pub value: String,
    pub alias: Option<String>,
    pub ty: Option<String>,
}

pub struct CmdNs {
    pub namespace: String,
    pub defs: Vec<Cmd>,
}

pub struct Binding {
    pub ident: String,
    pub ty: String,
    pub group: Option<String>,
}

pub struct Cmd {
    pub proto: Binding,
    pub params: Vec<Binding>,
    /// True if this command doesn't take any pointers.
    ///
    /// Unused by the built-in generators.
    pub is_safe: bool,
    pub alias: Option<String>,
    pub vecequiv: Option<String>,
    pub glx: Option<GlxOpcode>,
}

#[deriving(Clone)]
pub struct Feature {
    pub api: String,
    pub name: String,
    pub number: String,
    pub requires: Vec<Require>,
    pub removes: Vec<Remove>,
}

#[deriving(Clone)]
pub struct Require {
    pub comment: Option<String>,
    /// A reference to the earlier types, by name
    pub enums: Vec<String>,
    /// A reference to the earlier types, by name
    pub commands: Vec<String>,
}

#[deriving(Clone)]
pub struct Remove {
    // always core, for now
    pub profile: String,
    pub comment: String,
    /// A reference to the earlier types, by name
    pub enums: Vec<String>,
    /// A reference to the earlier types, by name
    pub commands: Vec<String>,
}

#[deriving(Clone)]
pub struct Extension {
    pub name: String,
    /// which apis this extension is defined for (see Feature.api)
    pub supported: Vec<String>,
    pub requires: Vec<Require>,
}

pub struct GlxOpcode {
    pub ty: String,
    pub opcode: String,
    pub name: Option<String>,
    pub comment: Option<String>,
}

struct RegistryBuilder<R> {
    pub ns: Ns,
    pub filter: Option<Filter>,
    pub port: RefCell<xml::reader::EventReader<R>>,
}

pub struct Filter {
    pub extensions: Vec<String>,
    pub profile: String,
    pub version: String,
    pub api: String,
}

/// A big, ugly, imperative impl with methods that accumulates a Registry struct
impl<R: Buffer> RegistryBuilder<R> {
    fn recv(&self) -> XmlEvent {
        for event in self.port.borrow_mut().events() {
            match event {
                XmlEvent::StartDocument{..} => (),
                XmlEvent::Comment(_) => (),
                XmlEvent::Whitespace(_) => (),
                XmlEvent::EndDocument => panic!("The end of the document has been reached"),
                XmlEvent::Error(err) => panic!("XML error: {}", err),
                event => return event,
            }
        }

        unreachable!()
    }

    fn expect_characters(&self) -> String {
        match self.recv() {
            XmlEvent::Characters(ref ch) => ch.clone(),
            msg => panic!("Expected characters, found: {}", msg.to_string()),
        }
    }

<<<<<<< HEAD
    fn expect_start_element(&self, n: &str) -> Vec<xml::attribute::OwnedAttribute> {
=======
    fn expect_start_element(&self, n: &str) -> Vec<OwnedAttribute> {
>>>>>>> e67a198f
        match self.recv() {
            XmlEvent::StartElement{ref name, ref attributes, ..}
                if n == name.local_name.as_slice() => attributes.clone(),
            msg => panic!("Expected <{}>, found: {}", n, msg.to_string()),
        }
    }

    fn expect_end_element(&self, n: &str) {
        match self.recv() {
            XmlEvent::EndElement{ref name} if n == name.local_name.as_slice() => (),
            msg => panic!("Expected </{}>, found: {}", n, msg.to_string()),
        }
    }

    fn skip_until(&self, event: XmlEvent) {
        loop {
            match self.recv() {
                XmlEvent::EndDocument => panic!("Expected {}, but reached the end of the document.",
                                     event.to_string()),
                ref msg if *msg == event => break,
                _ => (),
            }
        }
    }

    fn consume_registry(&self) -> Registry {
        self.expect_start_element("registry");
        let mut registry = Registry {
            groups: Vec::new(),
            enums: Vec::new(),
            cmds: Vec::new(),
            features: Vec::new(),
            extensions: Vec::new(),
            aliases: HashMap::new(),
        };

        loop {
            match self.recv() {
                // ignores
                XmlEvent::Characters(_) | XmlEvent::Comment(_) => (),
                XmlEvent::StartElement{ref name, ..}
                    if name.local_name.as_slice() == "comment" =>
                        self.skip_until(XmlEvent::EndElement { name: name.clone() }),
                XmlEvent::StartElement{ref name, ..}
                    if name.local_name.as_slice() == "types" =>
                        self.skip_until(XmlEvent::EndElement { name: name.clone() }),

                // add groups
                XmlEvent::StartElement{ref name, ..} if name.local_name.as_slice() == "groups" => {
                    loop {
                        match self.recv() {
                            XmlEvent::StartElement{ref name, ref attributes, ..} if name.local_name.as_slice() == "group" => {
                                registry.groups.push(
                                    self.consume_group(get_attribute(attributes.as_slice(), "name").unwrap())
                                );
                            }
                            XmlEvent::EndElement{ref name} if name.local_name.as_slice() == "groups" => break,
                            msg => panic!("Expected </groups>, found: {}", msg.to_string()),
                        }
                    }
                }

                // add enum namespace
                XmlEvent::StartElement{ref name, ..} if name.local_name.as_slice() == "enums" => {
                    registry.enums.extend(self.consume_enums().into_iter());
                }

                // add command namespace
                XmlEvent::StartElement{ref name, ..} if name.local_name.as_slice() == "commands" => {
                    let (cmds, aliases) = self.consume_cmds();
                    registry.cmds.extend(cmds.into_iter());
                    merge_map(&mut registry.aliases, aliases);
                }

                XmlEvent::StartElement{ref name, ref attributes, ..} if name.local_name.as_slice() == "feature" => {
                    debug!("Parsing feature: {}", attributes.iter().map(|a| a.borrow()).collect::<Vec<_>>());
                    registry.features.push(FromXML::convert(self, attributes.as_slice()));
                }

                XmlEvent::StartElement{ref name, ..} if name.local_name.as_slice() == "extensions" => {
                    loop {
                        match self.recv() {
                            XmlEvent::StartElement{ref name, ref attributes, ..} if name.local_name.as_slice() == "extension" => {
                                registry.extensions.push(FromXML::convert(self, attributes.as_slice()));
                            }
                            XmlEvent::EndElement{ref name} if name.local_name.as_slice() == "extensions" => break,
                            msg => panic!("Unexpected message {}", msg.to_string()),
                        }
                    }
                }

                // finished building the registry
                XmlEvent::EndElement{ref name} if name.local_name.as_slice() == "registry" => break,

                // error handling
                msg => panic!("Expected </registry>, found: {}", msg.to_string()),
            }
        }

        match self.filter {
            Some(ref filter) => {
                let Registry {
                    groups, enums, cmds, aliases, features: feats, extensions: exts,
                } = registry;

                let mut desired_enums = HashSet::new();
                let mut desired_cmds = HashSet::new();

                // find the features we want
                let mut found_feat = false;
                for f in feats.iter() {
                    // XXX: verify that the string comparison with <= actually works as desired
                    if f.api == filter.api && f.number <= filter.version {
                        for req in f.requires.iter() {
                            desired_enums.extend(req.enums.iter().map(|x| x.clone()));
                            desired_cmds.extend(req.commands.iter().map(|x| x.clone()));
                        }
                    }
                    if f.number == filter.version {
                        found_feat = true;
                    }
                }

                // remove the things that should be removed
                for f in feats.iter() {
                    // XXX: verify that the string comparison with <= actually works as desired
                    if f.api == filter.api && f.number <= filter.version {
                        for rem in f.removes.iter() {
                            if rem.profile == filter.profile {
                                for enm in rem.enums.iter() {
                                    debug!("Removing {}", enm);
                                    desired_enums.remove(enm);
                                }
                                for cmd in rem.commands.iter() {
                                    debug!("Removing {}", cmd);
                                    desired_cmds.remove(cmd);
                                }
                            }
                        }
                    }
                }

                if !found_feat {
                    panic!("Did not find version {} in the registry", filter.version);
                }

                for ext in exts.iter() {
                    if filter.extensions.iter().any(|x| x == &ext.name) {
                        if !ext.supported.iter().any(|x| x == &filter.api) {
                            panic!("Requested {}, which doesn't support the {} API", ext.name, filter.api);
                        }
                        for req in ext.requires.iter() {
                            desired_enums.extend(req.enums.iter().map(|x| x.clone()));
                            desired_cmds.extend(req.commands.iter().map(|x| x.clone()));
                        }
                    }
                }

                Registry {
                    groups: groups,
                    enums: enums.into_iter().filter(|e| {
                            desired_enums.contains(&("GL_".to_string() + e.ident.as_slice())) ||
                            desired_enums.contains(&("WGL_".to_string() + e.ident.as_slice())) ||
                            desired_enums.contains(&("GLX_".to_string() + e.ident.as_slice())) ||
                            desired_enums.contains(&("EGL_".to_string() + e.ident.as_slice()))
                        }).collect::<Vec<Enum>>(),
                    cmds: cmds.into_iter().filter(|c| {
                            desired_cmds.contains(&("gl".to_string() + c.proto.ident.as_slice())) ||
                            desired_cmds.contains(&("wgl".to_string() + c.proto.ident.as_slice())) ||
                            desired_cmds.contains(&("glX".to_string() + c.proto.ident.as_slice())) ||
                            desired_cmds.contains(&("egl".to_string() + c.proto.ident.as_slice()))
                        }).collect::<Vec<Cmd>>(),
                    // these aren't important after this step
                    features: Vec::new(),
                    extensions: Vec::new(),
                    aliases: aliases,
                }
            },
            None => registry
        }
    }

    fn consume_two<'a, T: FromXML, U: FromXML>(&self, one: &'a str, two: &'a str, end: &'a str) -> (Vec<T>, Vec<U>) {
        debug!("consume_two: looking for {} and {} until {}", one, two, end);

        let mut ones = Vec::new();
        let mut twos = Vec::new();

        loop {
            match self.recv() {
                XmlEvent::StartElement{ref name, ref attributes, ..} => {
                    debug!("Found start element <{} {}>", name, attributes.iter().map(|a| a.borrow()).collect::<Vec<_>>());
                    debug!("one and two are {} and {}", one, two);

                    let n = name.clone();

                    if one == n.local_name.as_slice() {
                        ones.push(FromXML::convert(self, attributes.as_slice()));
                    } else if "type" == n.local_name.as_slice() {
                        // XXX: GL1.1 contains types, which we never care about anyway.
                        // Make sure consume_two doesn't get used for things which *do*
                        // care about type.
                        warn!("Ignoring type!");
                        continue;
                    } else if two == n.local_name.as_slice() {
                        twos.push(FromXML::convert(self, attributes.as_slice()));
                    } else {
                        panic!("Unexpected element: <{} {}>", n, attributes.iter().map(|a| a.borrow()).collect::<Vec<_>>());
                    }
                },
                XmlEvent::EndElement{ref name} => {
                    debug!("Found end element </{}>", name);

                    if (&[one, two]).iter().any(|&x| x == name.local_name.as_slice()) {
                        continue;
                    } else if "type" == name.local_name.as_slice() {
                        // XXX: GL1.1 contains types, which we never care about anyway.
                        // Make sure consume_two doesn't get used for things which *do*
                        // care about type.
                        warn!("Ignoring type!");
                        continue;
                    } else if end == name.local_name.as_slice() {
                        return (ones, twos);
                    } else {
                        panic!("Unexpected end element {}", name.local_name);
                    }
                },
                msg => panic!("Unexpected message {}", msg.to_string()) }
        }
    }

    fn consume_group(&self, name: String) -> Group {
        let mut enms = Vec::new();
        loop {
            match self.recv() {
                XmlEvent::StartElement{ref name, ref attributes, ..} if name.local_name.as_slice() == "enum" => {
                    enms.push(get_attribute(attributes.as_slice(), "name").unwrap());
                    self.expect_end_element("enum");
                }
                XmlEvent::EndElement{ref name} if name.local_name.as_slice() == "group" => break,
                msg => panic!("Expected </group>, found: {}", msg.to_string()),
            }
        }
        Group {
            name: name,
            enums: enms,
        }
    }

    fn consume_enums(&self) -> Vec<Enum> {
        let mut enums = Vec::new();
        loop {
            match self.recv() {
                // ignores
                XmlEvent::Characters(_) | XmlEvent::Comment(_) => (),
                XmlEvent::StartElement{ref name, ..} if name.local_name.as_slice() == "unused" =>
                    self.skip_until(XmlEvent::EndElement{name: name.clone()}),

                // add enum definition
                XmlEvent::StartElement{ref name, ref attributes, ..} if name.local_name.as_slice() == "enum" => {
                    enums.push(
                        Enum {
                            ident:  trim_enum_prefix(get_attribute(attributes.as_slice(), "name").unwrap().as_slice(), self.ns).to_string(),
                            value:  get_attribute(attributes.as_slice(), "value").unwrap(),
                            alias:  get_attribute(attributes.as_slice(), "alias"),
                            ty:     get_attribute(attributes.as_slice(), "type"),
                        }
                    );
                    self.expect_end_element("enum");
                }

                // finished building the namespace
                XmlEvent::EndElement{ref name} if name.local_name.as_slice() == "enums" => break,
                // error handling
                msg => panic!("Expected </enums>, found: {}", msg.to_string()),
            }
        }
        enums
    }

    fn consume_cmds(&self) -> (Vec<Cmd>, HashMap<String, Vec<String>>) {
        let mut cmds = Vec::new();
        let mut aliases: HashMap<String, Vec<String>> = HashMap::new();
        loop {
            match self.recv() {
                // add command definition
                XmlEvent::StartElement{ref name, ..} if name.local_name.as_slice() == "command" => {
                    let new = self.consume_cmd();
                    match new.alias {
                        Some(ref v) => {
                            match aliases.entry(v.clone()) {
                                Entry::Occupied(mut ent) => { ent.get_mut().push(new.proto.ident.clone()); },
                                Entry::Vacant(ent) => { ent.set(vec![new.proto.ident.clone()]); }
                            }
                        },
                        None => { }
                    }
                    cmds.push(new);
                }
                // finished building the namespace
                XmlEvent::EndElement{ref name} if name.local_name.as_slice() == "commands" => break,
                // error handling
                msg => panic!("Expected </commands>, found: {}", msg.to_string()),
            }
        }
        (cmds, aliases)
    }

    fn consume_cmd(&self) -> Cmd {
        // consume command prototype
        let proto_attr = self.expect_start_element("proto");
        let mut proto = self.consume_binding("proto", get_attribute(proto_attr.as_slice(), "group"));
        proto.ident = trim_cmd_prefix(proto.ident.as_slice(), self.ns).to_string();

        let mut params = Vec::new();
        let mut alias = None;
        let mut vecequiv = None;
        let mut glx = None;
        loop {
            match self.recv() {
                XmlEvent::StartElement{ref name, ref attributes, ..} if name.local_name.as_slice() == "param" => {
                    params.push(
                        self.consume_binding("param", get_attribute(attributes.as_slice(), "group"))
                    );
                }
                XmlEvent::StartElement{ref name, ref attributes, ..} if name.local_name.as_slice() == "alias" => {
                    alias = get_attribute(attributes.as_slice(), "name");
                    alias = alias.map(|t| trim_cmd_prefix(t.as_slice(), self.ns).to_string());
                    self.expect_end_element("alias");
                }
                XmlEvent::StartElement{ref name, ref attributes, ..} if name.local_name.as_slice() == "vecequiv" => {
                    vecequiv = get_attribute(attributes.as_slice(), "vecequiv");
                    self.expect_end_element("vecequiv");
                }
                XmlEvent::StartElement{ref name, ref attributes, ..} if name.local_name.as_slice() == "glx" => {
                    glx = Some(GlxOpcode {
                        ty:      get_attribute(attributes.as_slice(), "type").unwrap(),
                        opcode:  get_attribute(attributes.as_slice(), "opcode").unwrap(),
                        name:    get_attribute(attributes.as_slice(), "name"),
                        comment: get_attribute(attributes.as_slice(), "comment"),
                    });
                    self.expect_end_element("glx");
                }
                XmlEvent::EndElement{ref name} if name.local_name.as_slice() == "command" => break,
                msg => panic!("Expected </command>, found: {}", msg.to_string()),
            }
        }
        let is_safe = params.len() <= 0 || params.iter().all(|p| !p.ty.as_slice().contains_char('*'));

        Cmd {
            proto: proto,
            params: params,
            is_safe: is_safe,
            alias: alias,
            vecequiv: vecequiv,
            glx: glx,
        }
    }

    fn consume_binding(&self, outside_tag: &str, group: Option<String>) -> Binding {
        // consume type
        let mut ty = String::new();
        loop {
            match self.recv() {
                XmlEvent::Characters(ch) => ty.push_str(ch.as_slice()),
                XmlEvent::StartElement{ref name, ..} if name.local_name.as_slice() == "ptype" => (),
                XmlEvent::EndElement{ref name} if name.local_name.as_slice() == "ptype" => (),
                XmlEvent::StartElement{ref name, ..} if name.local_name.as_slice() == "name" => break,
                msg => panic!("Expected binding, found: {}", msg.to_string()),
            }
        }

        // consume identifier
        let ident = self.expect_characters();
        self.expect_end_element("name");

        // consume the type suffix
        loop {
            match self.recv() {
                XmlEvent::Characters(ch) => ty.push_str(ch.as_slice()),
                XmlEvent::EndElement{ref name} if name.local_name.as_slice() == outside_tag => break,
                msg => panic!("Expected binding, found: {}", msg.to_string()),
            }
        }

        Binding {
            ident: ident,
            ty: ty,
            group: group,
        }
    }
}

<<<<<<< HEAD
fn get_attribute(a: &[xml::attribute::OwnedAttribute], name: &str) -> Option<String> {
=======
fn get_attribute(a: &[OwnedAttribute], name: &str) -> Option<String> {
>>>>>>> e67a198f
    a.iter().find(|a| a.name.local_name.as_slice() == name).map(|e| e.value.clone())
}

trait FromXML {
<<<<<<< HEAD
    fn convert<R: Buffer>(r: &RegistryBuilder<R>, a: &[xml::attribute::OwnedAttribute]) -> Self;
}

impl FromXML for Require {
    fn convert<R: Buffer>(r: &RegistryBuilder<R>, a: &[xml::attribute::OwnedAttribute]) -> Require {
=======
    fn convert<R: Buffer>(r: &RegistryBuilder<R>, a: &[OwnedAttribute]) -> Self;
}

impl FromXML for Require {
    fn convert<R: Buffer>(r: &RegistryBuilder<R>, a: &[OwnedAttribute]) -> Require {
>>>>>>> e67a198f
        debug!("Doing a FromXML on Require");
        let comment = get_attribute(a, "comment");
        let (enums, commands) = r.consume_two("enum", "command", "require");
        Require {
            comment: comment,
            enums: enums,
            commands: commands
        }
    }
}

impl FromXML for Remove {
<<<<<<< HEAD
    fn convert<R: Buffer>(r: &RegistryBuilder<R>, a: &[xml::attribute::OwnedAttribute]) -> Remove {
=======
    fn convert<R: Buffer>(r: &RegistryBuilder<R>, a: &[OwnedAttribute]) -> Remove {
>>>>>>> e67a198f
        debug!("Doing a FromXML on Remove");
        let profile = get_attribute(a, "profile").unwrap();
        let comment = get_attribute(a, "comment").unwrap();
        let (enums, commands) = r.consume_two("enum", "command", "remove");

        Remove {
            profile: profile,
            comment: comment,
            enums: enums,
            commands: commands
        }
    }
}

impl FromXML for Feature {
<<<<<<< HEAD
    fn convert<R: Buffer>(r: &RegistryBuilder<R>, a: &[xml::attribute::OwnedAttribute]) -> Feature {
=======
    fn convert<R: Buffer>(r: &RegistryBuilder<R>, a: &[OwnedAttribute]) -> Feature {
>>>>>>> e67a198f
        debug!("Doing a FromXML on Feature");
        let api      = get_attribute(a, "api").unwrap();
        let name     = get_attribute(a, "name").unwrap();
        let number   = get_attribute(a, "number").unwrap();

        debug!("Found api = {}, name = {}, number = {}", api, name, number);

        let (require, remove) = r.consume_two("require", "remove", "feature");

        Feature {
            api: api,
            name: name,
            number: number,
            requires: require,
            removes: remove
        }
    }
}

impl FromXML for Extension {
<<<<<<< HEAD
    fn convert<R: Buffer>(r: &RegistryBuilder<R>, a: &[xml::attribute::OwnedAttribute]) -> Extension {
=======
    fn convert<R: Buffer>(r: &RegistryBuilder<R>, a: &[OwnedAttribute]) -> Extension {
>>>>>>> e67a198f
        debug!("Doing a FromXML on Extension");
        let name = get_attribute(a, "name").unwrap();
        let supported = get_attribute(a, "supported").unwrap().as_slice().split('|').map(|x| x.to_string()).collect::<Vec<String>>();
        let mut require = Vec::new();
        loop {
            match r.recv() {
                XmlEvent::StartElement{ref name, ref attributes, ..} if name.local_name.as_slice() == "require" => {
                    require.push(FromXML::convert(r, attributes.as_slice()));
                }
                XmlEvent::EndElement{ref name} if name.local_name.as_slice() == "extension" => break,
                msg => panic!("Unexpected message {}", msg.to_string())
            }
        }

        Extension {
            name: name,
            supported: supported,
            requires: require
        }
    }
}

impl FromXML for String {
<<<<<<< HEAD
    fn convert<R: Buffer>(_: &RegistryBuilder<R>, a: &[xml::attribute::OwnedAttribute]) -> String {
=======
    fn convert<R: Buffer>(_: &RegistryBuilder<R>, a: &[OwnedAttribute]) -> String {
>>>>>>> e67a198f
        get_attribute(a, "name").unwrap()
    }
}<|MERGE_RESOLUTION|>--- conflicted
+++ resolved
@@ -319,11 +319,7 @@
         }
     }
 
-<<<<<<< HEAD
-    fn expect_start_element(&self, n: &str) -> Vec<xml::attribute::OwnedAttribute> {
-=======
     fn expect_start_element(&self, n: &str) -> Vec<OwnedAttribute> {
->>>>>>> e67a198f
         match self.recv() {
             XmlEvent::StartElement{ref name, ref attributes, ..}
                 if n == name.local_name.as_slice() => attributes.clone(),
@@ -717,28 +713,16 @@
     }
 }
 
-<<<<<<< HEAD
-fn get_attribute(a: &[xml::attribute::OwnedAttribute], name: &str) -> Option<String> {
-=======
 fn get_attribute(a: &[OwnedAttribute], name: &str) -> Option<String> {
->>>>>>> e67a198f
     a.iter().find(|a| a.name.local_name.as_slice() == name).map(|e| e.value.clone())
 }
 
 trait FromXML {
-<<<<<<< HEAD
-    fn convert<R: Buffer>(r: &RegistryBuilder<R>, a: &[xml::attribute::OwnedAttribute]) -> Self;
-}
-
-impl FromXML for Require {
-    fn convert<R: Buffer>(r: &RegistryBuilder<R>, a: &[xml::attribute::OwnedAttribute]) -> Require {
-=======
     fn convert<R: Buffer>(r: &RegistryBuilder<R>, a: &[OwnedAttribute]) -> Self;
 }
 
 impl FromXML for Require {
     fn convert<R: Buffer>(r: &RegistryBuilder<R>, a: &[OwnedAttribute]) -> Require {
->>>>>>> e67a198f
         debug!("Doing a FromXML on Require");
         let comment = get_attribute(a, "comment");
         let (enums, commands) = r.consume_two("enum", "command", "require");
@@ -751,11 +735,7 @@
 }
 
 impl FromXML for Remove {
-<<<<<<< HEAD
-    fn convert<R: Buffer>(r: &RegistryBuilder<R>, a: &[xml::attribute::OwnedAttribute]) -> Remove {
-=======
     fn convert<R: Buffer>(r: &RegistryBuilder<R>, a: &[OwnedAttribute]) -> Remove {
->>>>>>> e67a198f
         debug!("Doing a FromXML on Remove");
         let profile = get_attribute(a, "profile").unwrap();
         let comment = get_attribute(a, "comment").unwrap();
@@ -771,11 +751,7 @@
 }
 
 impl FromXML for Feature {
-<<<<<<< HEAD
-    fn convert<R: Buffer>(r: &RegistryBuilder<R>, a: &[xml::attribute::OwnedAttribute]) -> Feature {
-=======
     fn convert<R: Buffer>(r: &RegistryBuilder<R>, a: &[OwnedAttribute]) -> Feature {
->>>>>>> e67a198f
         debug!("Doing a FromXML on Feature");
         let api      = get_attribute(a, "api").unwrap();
         let name     = get_attribute(a, "name").unwrap();
@@ -796,11 +772,7 @@
 }
 
 impl FromXML for Extension {
-<<<<<<< HEAD
-    fn convert<R: Buffer>(r: &RegistryBuilder<R>, a: &[xml::attribute::OwnedAttribute]) -> Extension {
-=======
     fn convert<R: Buffer>(r: &RegistryBuilder<R>, a: &[OwnedAttribute]) -> Extension {
->>>>>>> e67a198f
         debug!("Doing a FromXML on Extension");
         let name = get_attribute(a, "name").unwrap();
         let supported = get_attribute(a, "supported").unwrap().as_slice().split('|').map(|x| x.to_string()).collect::<Vec<String>>();
@@ -824,11 +796,7 @@
 }
 
 impl FromXML for String {
-<<<<<<< HEAD
-    fn convert<R: Buffer>(_: &RegistryBuilder<R>, a: &[xml::attribute::OwnedAttribute]) -> String {
-=======
     fn convert<R: Buffer>(_: &RegistryBuilder<R>, a: &[OwnedAttribute]) -> String {
->>>>>>> e67a198f
         get_attribute(a, "name").unwrap()
     }
 }